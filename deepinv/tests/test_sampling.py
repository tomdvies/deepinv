import pytest
import torch.nn
import numpy as np

import deepinv as dinv
from deepinv.optim.data_fidelity import L2
<<<<<<< HEAD
from deepinv.sampling import ULA, SKRock, DiffPIR, DPS, sample_builder
=======
from deepinv.sampling import ULA, SKRock, DiffPIR, DPS, DDRM
>>>>>>> d8e9361a

SAMPLING_ALGOS = ["DDRM", "ULA", "SKRock"]


def choose_algo(algo, likelihood, thresh_conv, sigma, sigma_prior):
    if algo == "ULA":
        out = ULA(
            GaussianScore(sigma_prior),
            likelihood,
            max_iter=500,
            thinning=1,
            step_size=0.01 / (1 / sigma**2 + 1 / sigma_prior**2),
            clip=(-100, 100),
            thresh_conv=thresh_conv,
            sigma=1,
            verbose=True,
        )
    elif algo == "SKRock":
        out = SKRock(
            GaussianScore(sigma_prior),
            likelihood,
            max_iter=500,
            inner_iter=5,
            step_size=1 / (1 / sigma**2 + 1 / sigma_prior**2),
            clip=(-100, 100),
            thresh_conv=thresh_conv,
            sigma=1,
            verbose=True,
        )
    elif algo == "DDRM":
        diff = dinv.sampling.DDRM(
            denoiser=GaussianDenoiser(sigma_prior),
            eta=1,
            sigmas=np.linspace(1, 0, 100),
        )
        out = dinv.sampling.DiffusionSampler(diff, clip=(-100, 100), max_iter=500)
    else:
        raise Exception("The sampling algorithm doesnt exist")

    return out


class GaussianScore(torch.nn.Module):
    def __init__(self, sigma_prior):
        super().__init__()
        self.sigma_prior2 = sigma_prior**2

    def grad(self, x, sigma):
        return x / self.sigma_prior2


class GaussianDenoiser(torch.nn.Module):
    def __init__(self, sigma_prior):
        super().__init__()
        self.sigma_prior2 = sigma_prior**2

    def forward(self, x, sigma):
        return x / (1 + sigma**2 / self.sigma_prior2)


@pytest.mark.parametrize("algo", SAMPLING_ALGOS)
def test_sampling_algo(algo, imsize, device):
    test_sample = torch.ones((1, *imsize))

    sigma = 1
    sigma_prior = 1
    physics = dinv.physics.Denoising()
    physics.noise_model = dinv.physics.GaussianNoise(sigma)
    y = physics(test_sample)

    convergence_crit = 0.1  # for fast tests
    likelihood = L2(sigma=sigma)
    f = choose_algo(
        algo,
        likelihood,
        thresh_conv=convergence_crit,
        sigma=sigma,
        sigma_prior=sigma_prior,
    )

    xmean, xvar = f(y, physics, seed=0)

    tol = 5  # can be lowered?
    sigma2 = sigma**2
    sigma_prior2 = sigma_prior**2

    # the posterior of a gaussian likelihood with a gaussian prior is gaussian
    post_var = (sigma2 * sigma_prior2) / (sigma2 + sigma_prior2)
    post_mean = y / (1 + sigma2 / sigma_prior2)

    mean_ok = (
        torch.sum((xmean - post_mean).abs() / post_mean < tol)
        > np.prod(xmean.shape) / 2
    )

    var_ok = (
        torch.sum((xvar - post_var).abs() / post_var < tol) > np.prod(xvar.shape) / 2
    )

    assert f.mean_has_converged() and f.var_has_converged() and mean_ok and var_ok


@pytest.mark.parametrize("name_algo", ["DiffPIR", "DPS"])
def test_algo(name_algo, device):
    test_sample = torch.ones((1, 3, 64, 64), device=device)

    sigma = 1
    physics = dinv.physics.Denoising(device=device)
    physics.noise_model = dinv.physics.GaussianNoise(sigma)
    y = physics(test_sample)

    likelihood = L2(sigma=sigma)

    if name_algo == "DiffPIR":
        f = DiffPIR(
            dinv.models.DiffUNet().to(device),
            likelihood,
            max_iter=5,
            verbose=False,
            device=device,
        )
    elif name_algo == "DPS":
        f = DPS(
            dinv.models.DiffUNet().to(device),
            likelihood,
            max_iter=5,
            verbose=False,
            device=device,
        )
    else:
        raise Exception("The sampling algorithm doesn't exist")

    x = f(y, physics)

    assert x.shape == test_sample.shape


@pytest.mark.parametrize("name_algo", ["DiffPIR", "DPS", "DDRM"])
def test_algo_inpaint(name_algo, device):
    from deepinv.models import DiffUNet

    x = torch.ones((1, 3, 32, 32)).to(device) / 2.0
    x[:, 0, ...] = 0  # create a colored image

    torch.manual_seed(10)

    mask = torch.ones_like(x)
    mask[:, :, 10:20, 10:20] = 0

    physics = dinv.physics.Inpainting(mask=mask, tensor_size=x.shape[1:], device=device)

    y = physics(x)

    model = DiffUNet().to(device)
    likelihood = L2()

    if name_algo == "DiffPIR":
        algorithm = DiffPIR(
            model, likelihood, max_iter=20, verbose=False, device=device, sigma=0.01
        )
    elif name_algo == "DPS":
        algorithm = DPS(model, likelihood, max_iter=100, verbose=False, device=device)
    elif name_algo == "DDRM":
        algorithm = DDRM(model)

    with torch.no_grad():
        out = algorithm(y, physics)

    assert out.shape == x.shape

    mean_crop = out[:, :, 10:20, 10:20].flatten().mean()

    mask = mask.bool()
    masked_out = out[mask]
    mean_outside_crop = masked_out.mean()

    masked_target = x[mask]
    mean_target_masked = masked_target.mean()
    mean_target_inmask = 1 / 3.0

    assert (mean_target_inmask - mean_crop).abs() < 0.2
    assert (mean_target_masked - mean_outside_crop).abs() < 0.01


<<<<<<< HEAD
# tests for sample_builder
BUILD_ALGOS = ["ULA", "SKRock"]


def choose_algo_build(algo, likelihood, thresh_conv, sigma, sigma_prior):
    prior = GaussianScore(sigma_prior)

    if algo == "ULA":
        params = {
            "step_size": 0.01 / (1 / sigma**2 + 1 / sigma_prior**2),
            "alpha": 1.0,
            "sigma": 1.0,
        }
    elif algo == "SKRock":
        params = {
            "step_size": 1 / (1 / sigma**2 + 1 / sigma_prior**2),
            "alpha": 1.0,
            "inner_iter": 5,
            "eta": 0.05,
            "sigma": 1.0,
        }
    else:
        raise Exception("The sampling algorithm doesn't exist")

    out = sample_builder(
        iterator=algo,
        data_fidelity=likelihood,
        prior=prior,
        thresh_conv=thresh_conv,
        params_algo=params,
        max_iter=500,
        burnin_ratio=0.2,
        thinning=1,
        verbose=True,
        clip=(-100, 100),
    )

    return out


@pytest.mark.parametrize("algo", BUILD_ALGOS)
def test_build_algo(algo, imsize, device):
    # NOTE: redundancy here with the above test_sample_algo
    test_sample = torch.ones((1, *imsize))

    sigma = 1
    sigma_prior = 1
    physics = dinv.physics.Denoising()
    physics.noise_model = dinv.physics.GaussianNoise(sigma)
    y = physics(test_sample)

    convergence_crit = 0.1  # for fast tests
    likelihood = L2(sigma=sigma)
    f = choose_algo_build(
        algo,
        likelihood,
        thresh_conv=convergence_crit,
        sigma=sigma,
        sigma_prior=sigma_prior,
    )

    xmean, xvar = f.sample(y, physics, seed=0)

    tol = 5  # can be lowered?
    sigma2 = sigma**2
    sigma_prior2 = sigma_prior**2

    # the posterior of a gaussian likelihood with a gaussian prior is gaussian
    post_var = (sigma2 * sigma_prior2) / (sigma2 + sigma_prior2)
    post_mean = y / (1 + sigma2 / sigma_prior2)

    mean_ok = (
        torch.sum((xmean - post_mean).abs() / post_mean < tol)
        > np.prod(xmean.shape) / 2
    )

    var_ok = (
        torch.sum((xvar - post_var).abs() / post_var < tol) > np.prod(xvar.shape) / 2
    )

    assert f.mean_has_converged() and f.var_has_converged() and mean_ok and var_ok


=======
@torch.no_grad()
>>>>>>> d8e9361a
def test_sde(device):
    from deepinv.sampling import (
        VarianceExplodingDiffusion,
        VariancePreservingDiffusion,
        PosteriorDiffusion,
        DPSDataFidelity,
        EulerSolver,
        HeunSolver,
    )
    from deepinv.models import NCSNpp, ADMUNet, DRUNet

    # Set up all denoisers
    denoisers = []
    list_kwargs = []
    denoisers.append(NCSNpp(pretrained="download").to(device))
    list_kwargs.append(dict())

    denoisers.append(ADMUNet(pretrained="download").to(device))
    list_kwargs.append(dict(class_labels=torch.eye(1000, device=device)[0:1]))

    denoisers.append(DRUNet(pretrained="download").to(device))
    list_kwargs.append(dict())

    # Set up the SDEs
    num_steps = 20
    rng = torch.Generator(device)
    # Set up solvers
    timesteps = torch.linspace(1, 0.001, num_steps)
    solvers = [
        EulerSolver(timesteps=timesteps, rng=rng),
        HeunSolver(timesteps=timesteps, rng=rng),
    ]
    sde_classes = [VarianceExplodingDiffusion, VariancePreservingDiffusion]
    for denoiser, kwargs in zip(denoisers, list_kwargs):
        for solver in solvers:
            for sde_class in sde_classes:
                sde = sde_class(
                    denoiser=denoiser,
                    solver=solver,
                    device=device,
                )
                # Test generation
                sample_1, trajectory = sde.sample(
                    (1, 3, 64, 64),
                    seed=10,
                    get_trajectory=True,
                    **kwargs,
                )
                x_init_1 = trajectory[0]

                # Test output shape
                assert sample_1.shape == (1, 3, 64, 64)
                sample_2, trajectory = sde.sample(
                    (1, 3, 64, 64),
                    seed=10,
                    get_trajectory=True,
                    **kwargs,
                )
                x_init_2 = trajectory[0]
                # Test reproducibility
                assert torch.allclose(x_init_1, x_init_2, atol=1e-5, rtol=1e-5)
                assert (
                    torch.nn.functional.mse_loss(sample_1, sample_2, reduction="mean")
                    < 1e-2
                )

                # Test posterior sampling
                posterior = PosteriorDiffusion(
                    data_fidelity=DPSDataFidelity(denoiser=denoiser),
                    sde=sde,
                    denoiser=denoisers[0],
                    solver=solvers[0],
                    dtype=torch.float64,
                    device=device,
                )
                x = dinv.utils.load_url_image(
                    dinv.utils.demo.get_image_url("celeba_example.jpg"),
                    img_size=64,
                    resize_mode="resize",
                ).to(device)
                physics = dinv.physics.Inpainting(
                    tensor_size=x.shape[1:], mask=0.5, device=device
                )
                y = physics(x)

                x_hat_1 = posterior(
                    y,
                    physics,
                    x_init=(1, 3, 64, 64),
                    seed=111,
                )
                # Test output shape
                assert x_hat_1.shape == (1, 3, 64, 64)
                # Test reproducibility
                x_hat_2 = posterior(
                    y,
                    physics,
                    x_init=(1, 3, 64, 64),
                    seed=111,
                )
                assert (
                    torch.nn.functional.mse_loss(x_hat_1, x_hat_2, reduction="mean")
                    < 1e-2
                )


@torch.no_grad()
def test_noisy_data_fidelity(device):
    from deepinv.sampling import DPSDataFidelity, NoisyDataFidelity
    import itertools

    all_data_fid_classes = [NoisyDataFidelity, DPSDataFidelity]
    all_clip = [None, (-100, 100)]
    denoiser = dinv.models.DRUNet(pretrained="download").to(device)
    x = torch.rand(2, 3, 64, 64, device=device)
    physics = dinv.physics.Blur(
        filter=dinv.physics.blur.gaussian_blur(sigma=(3, 3)), device=device
    )
    y = physics(x)
    sigma = 0.1
    for data_fid_class, clip in itertools.product(all_data_fid_classes, all_clip):
        data_fid = data_fid_class(
            denoiser=denoiser,
            clip=clip,
        )
        # Test forward pass
        assert data_fid(x, y, physics, sigma).shape == torch.Size([x.size(0)])
        # Test grad pass
        assert data_fid.grad(x, y, physics, sigma).shape == x.shape
        # Test preconditioning
        try:
            output = data_fid.precond(y, physics, sigma)
            assert output.shape == x.shape
        except NotImplementedError:
            pass<|MERGE_RESOLUTION|>--- conflicted
+++ resolved
@@ -4,11 +4,7 @@
 
 import deepinv as dinv
 from deepinv.optim.data_fidelity import L2
-<<<<<<< HEAD
-from deepinv.sampling import ULA, SKRock, DiffPIR, DPS, sample_builder
-=======
-from deepinv.sampling import ULA, SKRock, DiffPIR, DPS, DDRM
->>>>>>> d8e9361a
+from deepinv.sampling import ULA, SKRock, DiffPIR, DPS, sample_builder, DDRM
 
 SAMPLING_ALGOS = ["DDRM", "ULA", "SKRock"]
 
@@ -193,7 +189,6 @@
     assert (mean_target_masked - mean_outside_crop).abs() < 0.01
 
 
-<<<<<<< HEAD
 # tests for sample_builder
 BUILD_ALGOS = ["ULA", "SKRock"]
 
@@ -277,9 +272,7 @@
     assert f.mean_has_converged() and f.var_has_converged() and mean_ok and var_ok
 
 
-=======
 @torch.no_grad()
->>>>>>> d8e9361a
 def test_sde(device):
     from deepinv.sampling import (
         VarianceExplodingDiffusion,
