--- conflicted
+++ resolved
@@ -84,11 +84,7 @@
         data_fidelity: DataFidelity,
         prior: Prior,
         max_iter: int = 100,
-<<<<<<< HEAD
-        callback: Callable = lambda X, *args, **kwargs: None,
-=======
         callback: Callable = lambda X, **kwargs: None,
->>>>>>> d300ac89
         burnin_ratio: float = 0.2,
         thresh_conv: float = 1e-3,
         crit_conv: str = "residual",
@@ -125,10 +121,6 @@
         physics: Physics,
         x_init: Union[torch.Tensor, None] = None,
         seed: Union[int, None] = None,
-<<<<<<< HEAD
-        *args,
-=======
->>>>>>> d300ac89
         **kwargs,
     ) -> torch.Tensor:
         r"""
@@ -242,16 +234,11 @@
                     **kwargs,
                 )
 
-<<<<<<< HEAD
                 if (
                     it >= (self.max_iter * self.burnin_ratio)
                     and it % self.thinning == 0
                 ):
                     self.callback(X=X, statistics=statistics, iter=it)
-=======
-                if it >= (self.max_iter * self.burnin_ratio) and it % self.thinning == 0:
-                    self.callback(X, statistics= statistics, iter=it)
->>>>>>> d300ac89
                     # Store previous means and variances for convergence check
                     if it >= (self.max_iter - self.thinning):
                         mean_prevs = [stat.mean().clone() for stat in statistics]
@@ -683,8 +670,4 @@
         history_size=history_size,
         verbose=verbose,
         callback=callback,
-<<<<<<< HEAD
-    ).eval()
-=======
-    ).eval()
->>>>>>> d300ac89
+    ).eval()